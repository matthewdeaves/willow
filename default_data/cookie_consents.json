--- conflicted
+++ resolved
@@ -1,4 +1,3 @@
-<<<<<<< HEAD
 [
     {
         "id": "af7ee3f5-298d-4a4c-a89f-0550968ce056",
@@ -11,7 +10,4 @@
         "ip_address": "192.168.65.1",
         "user_agent": "Mozilla/5.0 (Macintosh; Intel Mac OS X 10_15_7) AppleWebKit/605.1.15 (KHTML, like Gecko) Version/18.5 Safari/605.1.15"
     }
-]
-=======
-[]
->>>>>>> cd1e9e58
+]