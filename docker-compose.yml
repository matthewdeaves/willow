services:

  willowcms:
    build:
      context: .
      dockerfile: docker/willowcms/Dockerfile
      args:
        - UID=${UID:-1000}
        - GID=${GID:-1000}
    ports: 
      - "8080:80"
      # development cakephp server
      - "8083:8765"
    volumes:
      - .:/var/www/html/
      - ./docker/willowcms/config/app/cms_app_local.php:/var/www/html/config/app_local.php
      - ./logs/nginx/logs:/var/log/nginx/
      - ./plugins/ContactManager:/var/www/html/plugins/ContactManager
      - ./plugins/AdminTheme:/var/www/html/plugins/AdminTheme
      - ./plugins/DefaultTheme:/var/www/html/plugins/DefaultTheme
    environment:
      - APP_NAME=WillowCMS
      - DEBUG=true
      - APP_ENCODING=UTF-8
      - APP_DEFAULT_LOCALE=en_GB
      - APP_DEFAULT_TIMEZONE=Europe/London
      - SECURITY_SALT=developmentsalt # Change this to a secure random string in production
      - DB_HOST=mysql
      - DB_USERNAME=cms_user
      - DB_PASSWORD=password
      - DB_DATABASE=cms
      - DB_PORT=3306
      - TEST_DB_HOST=mysql
      - TEST_DB_USERNAME=cms_user_test
      - TEST_DB_PASSWORD=password
      - TEST_DB_DATABASE=cms_test
      - TEST_DB_PORT=3306
      - EMAIL_HOST=mailpit
      - EMAIL_PORT=1025
      - EMAIL_TIMEOUT=30
      - EMAIL_USERNAME=
      - EMAIL_PASSWORD=
      - EMAIL_REPLY=hello@willowcms.app
      - EMAIL_NOREPLY=noreply@willowcms.app
      - REDIS_USERNAME=root
      - REDIS_PASSWORD=root
      - REDIS_HOST=127.0.0.1
      - REDIS_PORT=6379
      - REDIS_DATABASE=0
      - REDIS_URL=redis://root:root@127.0.0.1:6379/0
      - REDIS_TEST_URL=redis://root:root@127.0.0.1:6379/0
      - YOUTUBE_API_KEY=
      - TRANSLATE_API_KEY=
      - QUEUE_DEFAULT_URL=redis://root:root@127.0.0.1:6379/0
      - QUEUE_TEST_URL=redis://root:root@127.0.0.1:6379/0
      - EXPERIMENTAL_TESTS=Off # Set to 'On' to enable experimental tests - this is used for testing new features that are not yet stable.
      - WILLOW_ADMIN_USERNAME=admin
      - WILLOW_ADMIN_PASSWORD=password
      - WILLOW_ADMIN_EMAIL=admin@test.com
      - APP_FULL_BASE_URL=http://localhost:8080

  mysql:
    image: mysql:8.4.3
    platform: linux/amd64
    environment:
      MYSQL_ROOT_PASSWORD: password
      DB_USERNAME: cms_user
      DB_PASSWORD: password
      DB_DATABASE: cms
    ports:
      - "3310:3306"
    volumes:
<<<<<<< HEAD
      - ./docker/mysql/data:/var/lib/mysql
      - ./docker/mysql/init.sql:/docker-entrypoint-initdb.d/init.sql

  rabbitmq:
    image: rabbitmq:3.11-management
    ports:
      - "5672:5672"  # RabbitMQ default port
      - "15672:15672"  # RabbitMQ management UI
    volumes:
      - ./docker/rabbitmq/data:/var/lib/rabbitmq
    environment:
      - RABBITMQ_DEFAULT_USER=guest
      - RABBITMQ_DEFAULT_PASS=guest
  # The following service is for Jenkins, a popular automation server.
  # It is used for continuous integration and continuous deployment (CI/CD).


=======
      - mysql_data:/var/lib/mysql
      - ./docker/mysql/init.sql:/docker-entrypoint-initdb.d/init.sql

>>>>>>> dd7276b1
  phpmyadmin:
    image: phpmyadmin
    ports:
      - 8082:80
    environment:
      - PMA_HOST=mysql
      - PMA_USER=root
      - PMA_PASSWORD=password
      - UPLOAD_LIMIT=300M

  jenkins:
    build:
      context: .
      dockerfile: docker/jenkins/Dockerfile
    privileged: true
    user: root
    ports:
      - "8081:8080"
      - "50000:50000"
    volumes:
<<<<<<< HEAD
      - ./docker/jenkins/jenkins_home:/var/jenkins_home
=======
      - jenkins_home:/var/jenkins_home
>>>>>>> dd7276b1
      - /var/run/docker.sock:/var/run/docker.sock
      - ./docker/jenkins/jenkins.yaml:/var/jenkins_home/jenkins.yaml
    environment:
      - JAVA_OPTS=-Djenkins.install.runSetupWizard=true

  mailpit:
    image: axllent/mailpit:latest
    ports:
      - "1125:1025"
      - "8025:8025"
    volumes:
<<<<<<< HEAD
      - ./docker/mailpit_data:/data
=======
      - mailpit_data:/data
>>>>>>> dd7276b1
    environment:
      - MP_MAX_MESSAGES=5000
      - MP_DATABASE=/data/mailpit.db
      - MP_SMTP_AUTH_ACCEPT_ANY=1
      - MP_SMTP_AUTH_ALLOW_INSECURE=1

  redis-commander:
    image: rediscommander/redis-commander:latest
    environment:
      - REDIS_HOST=willowcms
      - REDIS_PORT=6379
      - REDIS_PASSWORD=root
      - HTTP_USER=root
      - HTTP_PASSWORD=root
    ports:
      - "8084:8081"
    depends_on:
      - willowcms

<<<<<<< HEAD
################## Volumes for persistent data storage ##################
=======
volumes:
  mysql_data:
      driver: local
      driver_opts:
        type: none
        device: ./docker/mysql/data
        o: bind
  # rabbitmq_data:
  #     driver: local
  #     driver_opts:
  #       type: none
  #       device: ${PWD}/docker/rabbitmq/data
  jenkins_home:
    driver: local
    driver_opts:
      type: none
      device: ./docker/jenkins
      o: bind
  mailpit_data:
    driver: local
    driver_opts:
      type: none
      device: ./docker/mailpit_data
      o: bind
>>>>>>> dd7276b1
<|MERGE_RESOLUTION|>--- conflicted
+++ resolved
@@ -1,5 +1,4 @@
 services:
-
   willowcms:
     build:
       context: .
@@ -70,8 +69,8 @@
     ports:
       - "3310:3306"
     volumes:
-<<<<<<< HEAD
-      - ./docker/mysql/data:/var/lib/mysql
+      - mysql_data:/var/lib/mysql
+      # This volume is used to initialize the database with a custom SQL script.
       - ./docker/mysql/init.sql:/docker-entrypoint-initdb.d/init.sql
 
   rabbitmq:
@@ -80,7 +79,7 @@
       - "5672:5672"  # RabbitMQ default port
       - "15672:15672"  # RabbitMQ management UI
     volumes:
-      - ./docker/rabbitmq/data:/var/lib/rabbitmq
+      - rabbitmq_data:/var/lib/rabbitmq
     environment:
       - RABBITMQ_DEFAULT_USER=guest
       - RABBITMQ_DEFAULT_PASS=guest
@@ -88,11 +87,6 @@
   # It is used for continuous integration and continuous deployment (CI/CD).
 
 
-=======
-      - mysql_data:/var/lib/mysql
-      - ./docker/mysql/init.sql:/docker-entrypoint-initdb.d/init.sql
-
->>>>>>> dd7276b1
   phpmyadmin:
     image: phpmyadmin
     ports:
@@ -113,11 +107,8 @@
       - "8081:8080"
       - "50000:50000"
     volumes:
-<<<<<<< HEAD
-      - ./docker/jenkins/jenkins_home:/var/jenkins_home
-=======
       - jenkins_home:/var/jenkins_home
->>>>>>> dd7276b1
+      # - ./docker/jenkins/jenkins_home:/var/jenkins_home
       - /var/run/docker.sock:/var/run/docker.sock
       - ./docker/jenkins/jenkins.yaml:/var/jenkins_home/jenkins.yaml
     environment:
@@ -129,11 +120,11 @@
       - "1125:1025"
       - "8025:8025"
     volumes:
-<<<<<<< HEAD
-      - ./docker/mailpit_data:/data
-=======
       - mailpit_data:/data
->>>>>>> dd7276b1
+      # - ./docker/mailpit_data:/data
+      - ./docker/mailpit/mailpit.db:/data/mailpit.db
+    depends_on:
+      - willowcms
     environment:
       - MP_MAX_MESSAGES=5000
       - MP_DATABASE=/data/mailpit.db
@@ -153,31 +144,46 @@
     depends_on:
       - willowcms
 
-<<<<<<< HEAD
-################## Volumes for persistent data storage ##################
-=======
+
+############ Volumes Section ############
+# Volumes are used to persist data for the services.
+# The following services are defined to manage the data persistence:
+    # The following volumes are used to persist data for the services.
+    # They are defined at the bottom of this file.
+    # - mailpit_data:/data
+    # - rabbitmq_data:/var/lib/rabbitmq
+    # - jenkins_home:/var/jenkins_home
+    # - mysql_data:/var/lib/mysql
+  # The following service is for phpMyAdmin, a web-based MySQL administration tool.
 volumes:
-  mysql_data:
-      driver: local
-      driver_opts:
-        type: none
-        device: ./docker/mysql/data
-        o: bind
-  # rabbitmq_data:
-  #     driver: local
-  #     driver_opts:
-  #       type: none
-  #       device: ${PWD}/docker/rabbitmq/data
+  mailpit_data:
+    driver: local
+    driver_opts:
+      type: none
+      device: ./docker/mailpit/data
+      o: bind
+  rabbitmq_data:
+    driver: local
+    driver_opts:
+      type: none
+      device: ./docker/rabbitmq/data
   jenkins_home:
     driver: local
     driver_opts:
       type: none
-      device: ./docker/jenkins
+      device: ./docker/jenkins/jenkins_home
       o: bind
-  mailpit_data:
+  mysql_data:
     driver: local
     driver_opts:
       type: none
-      device: ./docker/mailpit_data
+      device: ./docker/mysql/data
       o: bind
->>>>>>> dd7276b1
+
+# template for mailpit volume
+# mailpit_data:
+#   driver: local
+#   driver_opts:
+#     type: none # none is equivalent to 'local' in this context
+#     device: ./docker/mailpit/data
+#     o: bind
