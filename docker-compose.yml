--- conflicted
+++ resolved
@@ -38,13 +38,8 @@
       - EMAIL_TIMEOUT=30
       - EMAIL_USERNAME=
       - EMAIL_PASSWORD=
-<<<<<<< HEAD
       - EMAIL_REPLY=hello@willowcms.robjects.me
       - EMAIL_NOREPLY=noreply@willowcms.robjects.me
-=======
-      - EMAIL_REPLY=hello@willowcms.app
-      - EMAIL_NOREPLY=noreply@willowcms.app
->>>>>>> cd1e9e58
       - REDIS_HOST=127.0.0.1
       - REDIS_PORT=6379
       - REDIS_DATABASE=0
@@ -55,17 +50,10 @@
       - QUEUE_DEFAULT_URL=redis://root:root@127.0.0.1:6379/0
       - QUEUE_TEST_URL=redis://root:root@127.0.0.1:6379/0
       - EXPERIMENTAL_TESTS=Off
-<<<<<<< HEAD
-      # Uncomment the following lines to set up the admin user for WillowCMS.
       # - WILLOW_ADMIN_USERNAME=admin
       # - WILLOW_ADMIN_PASSWORD=password
       # - WILLOW_ADMIN_EMAIL=admin@test.com
-=======
-      - WILLOW_ADMIN_USERNAME=admin
-      - WILLOW_ADMIN_PASSWORD=password
-      - WILLOW_ADMIN_EMAIL=admin@test.com
-      - APP_FULL_BASE_URL=http://localhost:8080
->>>>>>> cd1e9e58
+      # - APP_FULL_BASE_URL=http://localhost:8080
 
   mysql:
     image: mysql:8.4.3
@@ -169,146 +157,5 @@
       - "8084:8081"
     depends_on:
       - willowcms
-<<<<<<< HEAD
-=======
-  redis:
-    image: redis:latest
-    ports:
-      - "6379:6379" 
-
-# volumes:
-#   mysql_data:
-#     driver: local
-#     driver_opts:
-#       device: /volume1/docker/willow/mysql_data
-#       o: bind
-#   rabbitmq_data:
-#     driver: local
-#     driver_opts:
-#       device: /volume1/docker/willow/rabbitmq_data
-#       o: bind
-#   mailpit_data:
-#     driver: local
-#     driver_opts:
-#       device: /volume1/docker/willow/mailpit_data
-#       o: bind
-#   jenkins_home:
-#     driver: local
-#     driver_opts:
-#       device: /volume1/docker/willow/jenkins_home
-#       o: bind
-# services:
-#   willowcms:
-#     build:
-#       context: .
-#       dockerfile: docker/willowcms/Dockerfile
-#       args:
-#         - UID=${UID:-1000}
-#         - GID=${GID:-1000}
-#     ports: 
-#       - "8080:80"
-#     volumes:
-#       - .:/var/www/html/
-#       - ./docker/willowcms/config/app/cms_app_local.php:/var/www/html/config/app_local.php
-#       - ./logs/nginx:/var/log/nginx/
-#     environment:
-#       - APP_NAME=WillowCMS
-#       - DEBUG=true
-#       - APP_ENCODING=UTF-8
-#       - APP_DEFAULT_LOCALE=en_GB
-#       - APP_DEFAULT_TIMEZONE=Europe/London
-#       - SECURITY_SALT=developmentsalt
-#       - DB_HOST=mysql
-#       - DB_USERNAME=cms_user
-#       - DB_PASSWORD=password
-#       - DB_DATABASE=cms
-#       - DB_PORT=3306
-#       - TEST_DB_HOST=mysql
-#       - TEST_DB_USERNAME=cms_user_test
-#       - TEST_DB_PASSWORD=password
-#       - TEST_DB_DATABASE=cms_test
-#       - TEST_DB_PORT=3306
-#       - EMAIL_HOST=mailpit
-#       - EMAIL_PORT=1025
-#       - EMAIL_TIMEOUT=30
-#       - EMAIL_USERNAME=
-#       - EMAIL_PASSWORD=
-#       - EMAIL_REPLY=hello@willowcms.app
-#       - EMAIL_NOREPLY=noreply@willowcms.app
-#       - REDIS_USERNAME=root
-#       - REDIS_PASSWORD=root
-#       - REDIS_HOST=127.0.0.1
-#       - REDIS_PORT=6379
-#       - REDIS_DATABASE=0
-#       - REDIS_URL=redis://root:root@127.0.0.1:6379/0
-#       - REDIS_TEST_URL=redis://root:root@127.0.0.1:6379/0
-#       - YOUTUBE_API_KEY=
-#       - TRANSLATE_API_KEY=
-#       - QUEUE_DEFAULT_URL=redis://root:root@127.0.0.1:6379/0
-#       - QUEUE_TEST_URL=redis://root:root@127.0.0.1:6379/0
-#       - EXPERIMENTAL_TESTS=Off
-#       - WILLOW_ADMIN_USERNAME=admin
-#       - WILLOW_ADMIN_PASSWORD=password
-#       - WILLOW_ADMIN_EMAIL=admin@test.com
-#       - APP_FULL_BASE_URL=http://localhost:8080
-
-#   mysql:
-#     image: mysql:8.4.3
-#     # platform: linux/amd64
-#     environment:
-#       MYSQL_ROOT_PASSWORD: password
-#       DB_USERNAME: cms_user
-#       DB_PASSWORD: password
-#       DB_DATABASE: cms
-#     ports:
-#       - "23500:3306"
-#     volumes:
-#       - mysql_data:/var/lib/mysql
-#       - ./docker/mysql/init.sql:/docker-entrypoint-initdb.d/init.sql
-
-
-#   jenkins:
-#     build:
-#       context: .
-#       dockerfile: docker/jenkins/Dockerfile
-#     privileged: true
-#     user: root
-#     ports:
-#       - "4041:8080"
-#       - "50000:50000"
-#     volumes:
-#       - jenkins_home:/var/jenkins_home
-#       - /var/run/docker.sock:/var/run/docker.sock
-#       - ./docker/jenkins/jenkins.yaml:/var/jenkins_home/jenkins.yaml
-#     environment:
-#       - JAVA_OPTS=-Djenkins.install.runSetupWizard=false
-
-#   mailpit:
-#     image: axllent/mailpit:latest
-#     ports:
-#       - "1125:1025"
-#       - "8025:8025"
-#     volumes:
-#       - mailpit_data:/data
-#     environment:
-#       - MP_MAX_MESSAGES=5000
-#       - MP_DATABASE=/data/mailpit.db
-#       - MP_SMTP_AUTH_ACCEPT_ANY=1
-#       - MP_SMTP_AUTH_ALLOW_INSECURE=1
-
-#   redis-commander:
-#     image: rediscommander/redis-commander:latest
-#     environment:
-#       - REDIS_HOST=willowcms
-#       - REDIS_PORT=6379
-#       - REDIS_PASSWORD=root
-#       - HTTP_USER=root
-#       - HTTP_PASSWORD=root
-#     ports:
-#       - "8084:8081"
-#     depends_on:
-#       - willowcms
-
->>>>>>> cd1e9e58
 
 ################## Volumes for persistent data storage ##################